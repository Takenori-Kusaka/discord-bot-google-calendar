import openai  # openai v1.0.0+
import os
from dotenv import load_dotenv

load_dotenv()
client = openai.OpenAI(
    api_key=os.getenv("LITE_LLM_API_KEY"),
<<<<<<< HEAD
    base_url=os.getenv("LITE_LLM_ENDPOINT_URL")  # 0.0.0.0 を localhost に変更
=======
    base_url="http://localhost:4000",  # 0.0.0.0 を localhost に変更
>>>>>>> 5b1fcc40
)
# request sent to model set on litellm proxy, `litellm --model`
response = client.chat.completions.create(
    model="claude",
    messages=[
        {"role": "user", "content": "this is a test request, write a short poem"}
    ],
)

print(response)<|MERGE_RESOLUTION|>--- conflicted
+++ resolved
@@ -5,11 +5,7 @@
 load_dotenv()
 client = openai.OpenAI(
     api_key=os.getenv("LITE_LLM_API_KEY"),
-<<<<<<< HEAD
     base_url=os.getenv("LITE_LLM_ENDPOINT_URL")  # 0.0.0.0 を localhost に変更
-=======
-    base_url="http://localhost:4000",  # 0.0.0.0 を localhost に変更
->>>>>>> 5b1fcc40
 )
 # request sent to model set on litellm proxy, `litellm --model`
 response = client.chat.completions.create(
